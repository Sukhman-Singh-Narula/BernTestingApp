// server/services/messageService.ts
import { storage } from '../storage';
import { generateResponse } from '../lib/openai';
import { MessageRole, InsertMessage, Activity } from '@shared/schema';
import { EventEmitter } from 'events';
<<<<<<< HEAD
=======
import { textToSpeech } from '../lib/speechServices';
>>>>>>> b4859e6a
import { z } from 'zod';

// Create a global event emitter for real-time message updates
export const messageEvents = new EventEmitter();
// Set higher limit for event listeners
messageEvents.setMaxListeners(100);

export class MessageService {
  async createMessage(
    conversationId: number, 
    message: string, 
    options: { requestAudio?: boolean } = {}
  ) {
    // Validate conversation ID
    if (!conversationId || isNaN(conversationId) || conversationId <= 0) {
      throw new Error(`Invalid conversation ID: ${conversationId}`);
    }

    // Get conversation
    const conversation = await storage.getConversation(conversationId);
    if (!conversation) {
      throw new Error("Conversation not found");
    }

    // Get current step
    const step = await storage.getStepByActivityAndNumber(
      conversation.activityId,
      conversation.currentStep
    );

    if (!step) {
      throw new Error("Activity step not found");
    }

    // Store user message immediately
    const userMessage = await storage.createMessage({
      conversationId,
      stepId: step.id,
      role: "user" as MessageRole,
      content: message
    });

    // Notify clients about the user message
    messageEvents.emit('message', {
      type: 'user-message',
      conversationId,
      message: userMessage
    });

    // Start AI response generation in the background
    this.generateAIResponse(conversationId, message, step, conversation, options);

    // Return immediately with user message
    return {
      message: "Processing response...",
      userMessage,
      processing: true,
      conversation: {
        ...conversation,
        messages: [userMessage]
      }
    };
  }

  private async generateAIResponse(
    conversationId: number, 
    userMessage: string, 
    step: any, 
    conversation: any,
    options: { requestAudio?: boolean } = {}
  ) {
    try {
      // Get previous messages for context
      const existingMessages = await storage.getMessagesByConversation(conversationId);
      const previousMessages = existingMessages.map(msg => ({
        role: msg.role,
        content: msg.content
      }));

      // Emit "thinking" status event
      messageEvents.emit('message', {
        type: 'thinking',
        conversationId,
        message: "The assistant is thinking..."
      });

      // Get the current step for the conversation
      const currentConversation = await storage.getConversation(conversationId);
      if (!currentConversation) {
        throw new Error(`Conversation ${conversationId} not found`);
      }

      const step = await storage.getStepByActivityAndNumber(
        currentConversation.activityId,
        currentConversation.currentStep
      );

      if (!step) {
        console.error(`No step found for activity ${currentConversation.activityId} step ${currentConversation.currentStep}`);
        throw new Error('Step not found');
      }

      console.log('Current step data:', {
        activityId: step.activityId,
        stepNumber: step.stepNumber,
        description: step.description,
        objective: step.objective
      });


      // Generate AI response with evaluation
      const currentConversationWithPrompts = await storage.getConversationWithSystemPrompt(conversationId);
      const systemPromptText = currentConversationWithPrompts?.systemPrompt?.systemPrompt || "";
      const choiceLayerPromptText = currentConversationWithPrompts?.choiceLayerPrompt?.systemPrompt || "";

      const aiResponseData = await generateResponse({
        userInput: userMessage,
        step: step,
        previousMessages,
        choiceLayerPrompt: choiceLayerPromptText,
        activitySystemPrompt: systemPromptText,
        conversationId,
        storage
      });

      // Extract content, advancement decision, and activity change
      const aiResponse = aiResponseData.content;
      const shouldAdvance = aiResponseData.shouldAdvance;
      const activityChange = aiResponseData.activityChange;

      console.log(`LLM decision - shouldAdvance: ${shouldAdvance}, activityChange: ${activityChange}`);

      // Validate step advancement after AI generation
      const validateStepAdvancement = (aiResponseData: any) => {
        if (!step.expectedResponses) return aiResponseData.shouldAdvance;

        const expectedResponses = step.expectedResponses.split('|').map(r => r.trim().toLowerCase());
        const normalizedMessage = userMessage.trim().toLowerCase();
        const matchesExpected = expectedResponses.some(response => normalizedMessage.includes(response));

        return matchesExpected || aiResponseData.shouldAdvance;
      };
<<<<<<< HEAD

      const finalShouldAdvance = validateStepAdvancement(aiResponseData);

      // Store assistant message with metadata
      // Ensure we have valid content before creating the message
      if (!aiResponse) {
        throw new Error("No response content generated");
      }

=======

      const finalShouldAdvance = validateStepAdvancement(aiResponseData);

      // Store assistant message with metadata
      // Ensure we have valid content before creating the message
      if (!aiResponse) {
        throw new Error("No response content generated");
      }

>>>>>>> b4859e6a
      // Get the correct step for the current/new activity
      let stepForMessage;
      if (activityChange) {
        // First try to get step 0, fallback to step 1 if not found
        stepForMessage = await storage.getStepByActivityAndNumber(activityChange, 0) || 
                        await storage.getStepByActivityAndNumber(activityChange, 1);

        if (!stepForMessage) {
          throw new Error(`No initial step found for activity ${activityChange}`);
        }
      } else {
        stepForMessage = step;
      }

      const assistantMessage = await storage.createMessage({
        conversationId,
        stepId: stepForMessage.id,
        role: "assistant" as MessageRole,
        content: aiResponse,
        metadata: {
          shouldAdvance: finalShouldAdvance,
          activityChange: activityChange || null
        }
      } as any); // Using 'any' to handle the RecordObject vs string type discrepancy

      // Track conversation updates
      let updatedConv = currentConversation;

      // Handle activity change if requested
      if (activityChange && activityChange !== currentConversation.activityId) {
        try {
          // Verify that the activity exists
          const newActivity = await storage.getActivity(activityChange);
          if (!newActivity) {
            console.error(`Cannot change to non-existent activity ID: ${activityChange}`);
          } else {
            // Update the conversation with the new activity
            updatedConv = await storage.updateConversationActivity(
              conversationId,
              activityChange,
              currentConversation.activityId // Store current activity as previous
            );

            console.log(`Switched conversation ${conversationId} from activity ${currentConversation.activityId} to ${activityChange}`);

            // Get the first step of the new activity to include in the response
            const firstStep = await storage.getStepByActivityAndNumber(activityChange, 1);
            if (firstStep) {
              // Create a system message indicating the activity change
              const systemMetadata = { activitySwitch: true };
              await storage.createMessage({
                conversationId,
                stepId: firstStep.id,
                role: "system" as MessageRole,
                content: `Switched to activity: ${newActivity.name}`,
                metadata: systemMetadata
              } as any); // Using 'any' to handle the RecordObject vs string type discrepancy
            }
          }
        } catch (error) {
          console.error('Error changing activity:', error);
        }
      }
      // If no activity change but should advance step
      else if (finalShouldAdvance) {
        const nextStep = currentConversation.currentStep + 1;
        try {
          updatedConv = await storage.updateConversationStep(
            conversationId,
            nextStep
          );
          console.log(`Advanced conversation ${conversationId} to step ${nextStep}`);
        } catch (error) {
          console.error('Error updating conversation step:', error);
          throw error;
        }
      }

      // Generate audio if requested
      if (options.requestAudio) {
        try {
          console.log(`Generating audio for message ${assistantMessage.id}`);
          const audioBuffer = await textToSpeech(aiResponse);
          
          // We don't need to store the audio in the database as it will be streamed via WebSocket
          console.log(`Audio generated for message ${assistantMessage.id}: ${audioBuffer.length} bytes`);
          
          // Add audio information to the message event
          messageEvents.emit('message', {
            type: 'ai-response-audio',
            conversationId,
            messageId: assistantMessage.id,
            audioAvailable: true
          });
        } catch (error) {
          console.error('Error generating audio:', error);
        }
      }

      // Notify clients about the AI response with updated conversation state
      messageEvents.emit('message', {
        type: 'ai-response',
        conversationId,
        message: assistantMessage,
        conversation: updatedConv,
        stepAdvanced: finalShouldAdvance,
        activityChanged: activityChange !== undefined && activityChange !== currentConversation.activityId
      });

    } catch (error) {
      console.error('Error generating AI response:', error);
      // Notify clients about the error
      const errorMessage = error instanceof Error ? error.message : 'Failed to generate response';
      messageEvents.emit('message', {
        type: 'error',
        conversationId,
        error: errorMessage
      });
    }
  }

  /**
   * Get all available activities with detailed information
   * This can be used to dynamically inform the user about available activities
   */
  async getAvailableActivitiesInfo(): Promise<{
    activities: Array<{
      id: number;
      name: string; 
      description: string;
      language: string;
      contentType: string;
      stepCount: number;
      conversationCount: number;
    }>
  }> {
    console.log("Getting detailed activity information for dynamic selection");

    // Get all visible activities
    const activitiesWithCounts = await storage.getAllVisibleActivitiesWithConversationCounts();
    console.log(`Found ${activitiesWithCounts.length} visible activities`);

    // Get step counts for each activity
    const activitiesWithDetails = await Promise.all(
      activitiesWithCounts.map(async (activity) => {
        const steps = await storage.getStepsByActivity(activity.id);
        const details = {
          id: activity.id,
          name: activity.name,
          // Generate description from the activity name and content type since it doesn't exist in the Activity schema
          description: `${activity.name} (${activity.contentType})`,
          language: activity.language || 'Spanish', // Default to Spanish
          contentType: activity.contentType,
          stepCount: steps.length,
          conversationCount: activity.conversationCount
        };

        console.log(`Activity ${activity.id}: ${details.name}, ${details.stepCount} steps, ${details.conversationCount} conversations`);
        return details;
      })
    );

    console.log("Prepared detailed activity information for response");
    return { activities: activitiesWithDetails };
  }

  // Method to handle SSE connections
  setupSSEConnection(req: any, res: any, conversationId: number) {
    // Set headers for SSE
    res.writeHead(200, {
      'Content-Type': 'text/event-stream',
      'Cache-Control': 'no-cache',
      'Connection': 'keep-alive'
    });

    // Helper to send events
    const sendEvent = (event: string, data: any) => {
      res.write(`event: ${event}\n`);
      res.write(`data: ${JSON.stringify(data)}\n\n`);
    };

    // Send initial connection established event
    console.log(`SSE: New connection established for conversation ${conversationId}`);
    sendEvent('connected', { conversationId });

    // Message event handler
    const messageHandler = (data: any) => {
      if (data.conversationId === conversationId) {
        console.log(`SSE: Sending ${data.type} event for conversation ${conversationId}:`, data);
        sendEvent(data.type, data);
      }
    };

    // Listen for message events
    messageEvents.on('message', messageHandler);

    // Handle client disconnect
    req.on('close', () => {
      messageEvents.removeListener('message', messageHandler);
    });
  }
}

export default new MessageService();<|MERGE_RESOLUTION|>--- conflicted
+++ resolved
@@ -2,11 +2,8 @@
 import { storage } from '../storage';
 import { generateResponse } from '../lib/openai';
 import { MessageRole, InsertMessage, Activity } from '@shared/schema';
+import { MessageRole, InsertMessage, Activity } from '@shared/schema';
 import { EventEmitter } from 'events';
-<<<<<<< HEAD
-=======
-import { textToSpeech } from '../lib/speechServices';
->>>>>>> b4859e6a
 import { z } from 'zod';
 
 // Create a global event emitter for real-time message updates
@@ -149,7 +146,6 @@
 
         return matchesExpected || aiResponseData.shouldAdvance;
       };
-<<<<<<< HEAD
 
       const finalShouldAdvance = validateStepAdvancement(aiResponseData);
 
@@ -159,17 +155,6 @@
         throw new Error("No response content generated");
       }
 
-=======
-
-      const finalShouldAdvance = validateStepAdvancement(aiResponseData);
-
-      // Store assistant message with metadata
-      // Ensure we have valid content before creating the message
-      if (!aiResponse) {
-        throw new Error("No response content generated");
-      }
-
->>>>>>> b4859e6a
       // Get the correct step for the current/new activity
       let stepForMessage;
       if (activityChange) {
